from astroquery.mast import Observations
import pandas as pd
from typing import Union, Optional
import re
import logging
import warnings
from lightkurve.utils import  (
    LightkurveDeprecationWarning,
    LightkurveError,
    LightkurveWarning,
    suppress_stdout,
)

import numpy as np
from astropy import units as u
from astropy.coordinates import SkyCoord
from astropy.table import Table, join
from astropy.time import Time
from lightkurve.io import read

#import cache
#from .config import conf, config
from . import PACKAGEDIR , conf, config

PREFER_CLOUD = True # Set from config file
DOWNLOAD_CLOUD = True # For MAST???

from memoization import cached

#from src.newlk_search.cache import cache

log = logging.getLogger(__name__)


class SearchError(Exception):
    pass

class MASTSearch(object):
    """ 
    Generic Search Class for data exploration that queries mast for observations performed by the:
        Kepler
        K2
        TESS 
    Missions, and returns the results in a convenient table with options to download.  
    By default only mission products are returned.  
    
    Parameters
    ----------
    target: Optional[Union[str, tuple[float], SkyCoord]] = None
        The target to search for observations of. Can be provided as a name (string), 
        coordinates in decimal degrees (tuple), or Astropy `~astropy.coordinates.SkyCoord` Object.
    obs_table:Optional[pd.DataFrame] = None
        Optionally, can provice a Astropy `~astropy.table.Table` Object from 
        AstroQuery `astroquery.mast.Observations.query_criteria' which will be used to construct the observations table
    prod_table:Optional[pd.DataFrame] = None
        Optionally, if you provide an obs_table, you may also provide a products table of assosciated products.  These 
        two tables will be concatenated to become the primary joint table of data products.  
    table:Optional[pd.DataFrame] = None
        Optionally, may provide an stropy `~astropy.table.Table` Object  that is the already merged joint table of obs_table 
        and prod_table. 
    search_radius:Optional[Union[float,u.Quantity]] = None
        The radius around the target name/location to search for observations.  Can be provided in arcsonds (float) or as an 
        AstroPy `~astropy.units.u.Quantity` Object 
    exptime:Optional[Union[str, int, tuple]] = (0,9999)
        Exposure time to filter observation results on.  Can be provided as a mission-specific string, 
        an int which forces an exact match to the time in seconds, or a tuple, which provides a range to filter on.  
    mission: Optional[Union[str, list[str]]] = ["Kepler", "K2", "TESS"]
        Mission(s) for which to search for data on
    pipeline:  Optional[Union[str, list[str]]] = ["Kepler", "K2", "SPOC"]
        Pipeline(s) which have produced the observed data
    sequence: Optional[int] = None,   
        Mission Specific Survey value that corresponds to Sector (TESS), Campaign (K2), or Quarter (Kepler)
    """
    # Shared functions that are used for searches by any mission
    #    "mission",
    # Start time?
    # distance
    _REPR_COLUMNS = ["target_name","pipeline", "mission","exptime", "distance", "year","description"]

    #why is this needed here?  recursion error otherwise
    table = None

    def __init__(self, 
                 target: Optional[Union[str, tuple[float], SkyCoord]] = None, 
                 obs_table:Optional[pd.DataFrame] = None, 
                 prod_table:Optional[pd.DataFrame] = None,
                 table:Optional[pd.DataFrame] = None,
                 search_radius:Optional[Union[float,u.Quantity]] = None,
                 exptime:Optional[Union[str, int, tuple]] = (0,9999),#None,
                 mission: Optional[Union[str, list[str]]] = ["Kepler", "K2", "TESS"],
                 pipeline:  Optional[Union[str, list[str]]] = ["Kepler", "K2", "SPOC"],
                 sequence: Optional[int] = None,
                 ):
        
        self.search_radius = search_radius
        self.search_exptime = exptime
        self.search_mission = mission
        self.search_pipeline = pipeline
        self.search_sequence = sequence
        #Legacy functionality - no longer query kic/tic by integer value only
        if isinstance(target, int):
            raise TypeError("Target must be a target name string, (ra, dec) tuple, " 
                            "or astropy coordinate object")

        # If target is not None, Parse the input
        #TODO: get rid of saving prod and obs to self
        self.target = target
        if not isinstance(target, type(None)):
            self._target_from_name(target)
        else:
            self._target_from_table(table, obs_table, prod_table)
        
        self.table = self._update_table(self.table)
<<<<<<< HEAD



=======
>>>>>>> bbf82329
    @cached
    def _target_from_name(self, target):
        self._parse_input(target)  
        self.table = self._search(
            search_radius=self.search_radius,
            exptime=self.search_exptime,
            mission=self.search_mission,
            pipeline=self.search_pipeline,
            sequence=self.search_sequence,
            )
        mask = self._filter(exptime=self.search_exptime, 
                                             project = self.search_mission,
                                             pipeline = self.search_pipeline,
                                             ) #setting provenance_name=None will return HLSPs
                                
        self.table = self.table[mask]

    @cached
    def _target_from_table(self, table, obs_table, prod_table):
        #see if we were passed a joint table
        if (isinstance(table, pd.DataFrame)):
            self.table = table

        # If we don't have a name or a joint table,
        # check to see if tables were passed
        elif(isinstance(obs_table, pd.DataFrame)):
            # If we have an obs table and no name, use it
            self.obs_table = obs_table
            if(isinstance(prod_table, type(None))):
                #get the prod table if we don't have it
                prod_table = self._search_products(self)
            self.prod_table = prod_table
            self.table = self._join_tables()
        else:
            raise(ValueError("No Target or object table supplied"))
        

    def __len__(self):
        """Returns the number of products in the SearchResult table."""
        return len(self.table)

    @property
    def ra(self):
        """Right Ascension coordinate for each data product found."""
        return self.table["s_ra"].values

    @property
    def dec(self):
        """Declination coordinate for each data product found."""
        return self.table["s_dec"].values
    

    @property
    def exptime(self):
        """Exposure times for all returned products"""
        return self.table["exptime"].values
    
    @property
    def mission(self):
        """Kepler quarter or TESS sector names for each data product found."""
        return self.table["mission"].values

    @property
    def year(self):
        """Year the observation was made."""
        return self.table["year"].values

    @property
    def pipeline(self):
        """Pipeline name for each data product found."""
        return self.table["pipeline"].values

    @property
    def target_name(self):
        """Target name for each data product found."""
        return self.table["target_name"].values

    @property
    @cached
    def uris(self):
        """ Location Information of the products in the table"""
        uris = self.table["dataURI"].values
        
        if(PREFER_CLOUD):
            cloud_uris = self.cloud_uris
            mask = cloud_uris != None
            uris[mask] = cloud_uris[mask]

        return uris 

    @property
    @cached
    def cloud_uris(self):
        """ Returns the cloud uris for products in table. """
        Observations.enable_cloud_dataset()
        return np.asarray(Observations.get_cloud_uris(Table.from_pandas(self.table), full_url=True)) 

    #def __getattr__(self, attr):
    #    try:
    #        return getattr(self.table, attr)
    #    except AttributeError:
    #        raise AttributeError(f"'Result' object has no attribute '{attr}'")

    def __repr__(self):
        if(isinstance(self.table, pd.DataFrame)):
            return self.table[self._REPR_COLUMNS].__repr__()
        else:
            return("I am an uninitialized MASTSearch result")

    # This is a possible addition to add a hyperlink to the dataproduct homepages.
    # I think we want this anyways as this calls the pandas table html output which is nicer               
    def _repr_html_(self):
        if(isinstance(self.table, pd.DataFrame)):
            return self.table[self._REPR_COLUMNS ]._repr_html_()
        else:
            return("I am an uninitialized MASTSearch result")
    
    def __getitem__(self, key):
        if isinstance(key, (slice, int)):
            mask = np.in1d(np.arange(len(self.table)), np.arange(len(self.table))[key])
            return self._mask(mask)
        if isinstance(key, (str, list)):
            return self.table.iloc[key]
        if hasattr(key, "__iter__"):
            if len(key) == len(self.table):
                return self._mask(key)
     
    def _mask(self, mask):
        """Masks down the product and observation tables given an input mask, then rejoins them as a SearchResult."""
        indices = self.table[mask].index
        return MASTSearch(
            table = self.table.loc[indices]
            # Commented this out as we talked about not saving obs/prod table
            #obs_table=self.obs_table.loc[indices.get_level_values(0)].drop_duplicates(),
            #prod_table=self.prod_table.loc[
            #    indices.get_level_values(1)
            #].drop_duplicates(),
            
        )
    
    # may overwrite this function in the individual KEplerSearch/TESSSearch/K2Search calls?
    def _update_table(self, joint_table):
        # Ideally I'd like to replace of t_exptime and pro
        #joint_table['exptime'] = joint_table['t_exptime'].copy()
        #joint_table['pipeline'] = joint_table['provenance_name'].copy()
        #joint_table['mission'] = joint_table['obs_collection_obs'].copy()
        joint_table = joint_table.rename(columns={"t_exptime":"exptime","provenance_name":"pipeline","obs_collection_obs":"mission"})
        
        year = np.floor(Time(joint_table["t_min"], format="mjd").decimalyear)
        # `t_min` is incorrect for Kepler pipeline products, so we extract year from the filename for those
        for idx in np.where(joint_table["pipeline"] == "Kepler")[0]:
            year[idx] = re.findall(
                r"\d+.(\d{4})\d+", joint_table["productFilename"].iloc[idx]
            )[0]
        joint_table["year"] = year.astype(int)
        joint_table["obs_collection"] = joint_table["obs_collection_prod"]


        '''
        Full list of features
        ['intentType', 'obscollection_obs', 'provennce_name',
       'instrument_name', 'project_obs', 'filters', 'wavelength_region',
       'target_name', 'target_classification', 'obs_id', 's_ra', 's_dec',
       'dataproduct_type_obs', 'proposal_pi', 'calib_level_obs', 't_min',
       't_max', 't_exptime', 'em_min', 'em_max', 'obs_title', 't_obs_release',
       'proposal_id_obs', 'proposal_type', 'sequence_number', 's_region',
       'jpegURL', 'dataURL', 'dataRights_obs', 'mtFlag', 'srcDen', 'obsid',
       'objID', 'objID1', 'distance', 'obsID', 'obs_collection_prod',
       'dataproduct_type_prod', 'description', 'type', 'dataURI',
       'productType', 'productGroupDescription', 'productSubGroupDescription',
       'productDocumentationURL', 'project_prod', 'prvversion',
       'proposal_id_prod', 'productFilename', 'size', 'parent_obsid',
       'dataRights_prod', 'calib_level_prod']'''
        

        # Other additions may include the following
        #self._add_columns("something")
        #self._add_urls_to_authors()
        #self._add_s3_url_column()      
        #self._sort_by_priority()

        
        return joint_table.reset_index()
    
    def _search(self,
                search_radius:Union[float,u.Quantity] = None,
                exptime:Union[str, int, tuple] = (0,9999),
                cadence: Union[str, int, tuple] = None, #Kepler specific option?
                mission: Union[str, list[str]] = ["Kepler", "K2", "TESS"],
                pipeline:  Union[str, list[str]] = None,
                sequence: int = None,
                ):

        self.obs_table = self._search_obs(search_radius=search_radius, 
                                          exptime=exptime, 
                                          cadence=cadence,
                                          mission=mission,
                                          filetype=["lightcurve", "target pixel", "dv"],
                                          pipeline=pipeline,
                                          sequence=sequence,
                                          )
        self.prod_table = self._search_prod()
        joint_table = self._join_tables()

        return joint_table

        
    def _parse_input(self, search_input):
        """ Prepares target search name based on input type(Is it a skycoord, tuple, or string...)"""
        # We used to allow an int to be sent and do some educated-guess parsing
        # If passed a SkyCoord, convert it to an "ra, dec" string for MAST
        self.exact_target = False

        if isinstance(search_input, SkyCoord):
            self.target_search_string = f"{search_input.ra.deg}, {search_input.dec.deg}"
            self.SkyCoord = search_input
          
        elif isinstance(search_input, tuple):
            self.target_search_string = f"{search_input[0]}, {search_input[1]}"
            self.SkyCoord = SkyCoord(search_input, frame='icrs', unit='deg')

        elif isinstance(search_input, str):
            self.target_search_string = search_input
            self.SkyCoord = SkyCoord.from_name(search_input, frame='icrs')

            target_lower = str(search_input).lower()
            # Was a Kepler target ID passed?
            kplr_match = re.match(r"^(kplr|kic) ?(\d+)$", target_lower)
            if kplr_match:
                self.exact_target_name = f"kplr{kplr_match.group(2).zfill(9)}"
                self.exact_target = True

            # Was a K2 target ID passed?
            ktwo_match = re.match(r"^(ktwo|epic) ?(\d+)$", target_lower)
            if ktwo_match:
                self.exact_target_name = f"ktwo{ktwo_match.group(2).zfill(9)}"
                self.exact_target = True

            # Was a TESS target ID passed?
            tess_match = re.match(r"^(tess|tic) ?(\d+)$", target_lower)
            if tess_match:
                self.exact_target_name = f"{tess_match.group(2).zfill(9)}"  
                self.exact_target = True
        
        else:
           raise TypeError("Target must be a target name string or astropy coordinate object")
        


    
    def _add_s3_url_column(self, joint_table):
        # self.table would updated to have an extra column of s3 URLS if possible
        Observations.enable_cloud_dataset()
        cloud_uris = Observations.get_cloud_uris(Table.from_pandas(joint_table), full_url=True)
        joint_table["cloud_uri"] = cloud_uris
        return joint_table   
    
<<<<<<< HEAD
=======
    #@cached
>>>>>>> bbf82329
    def _search_obs(self, 
        search_radius=None,
        filetype=["lightcurve", "target pixel", "dv"],
        mission=["Kepler", "K2", "TESS"],
        pipeline=None,
        exptime=(0, 9999),
        sequence=None,
        cadence = None,):
        # Helper function that returns a Search Result object containing MAST products
        # combines the results of Observations.query_criteria (called via self.query_mast) and Observations.get_product_list

        '''if [bool(quarter), 
            bool(campaign),
            bool(sector)].count(True) > 1:
                raise LightkurveError("Ambiguity Error; multiple quarter/campaign/sector specified."
                    "If searching for specific data across different missions, perform separate searches by mission.")'''
        
        # Is this what we want to do/ where we want the error thrown?
        if filetype == 'ffi':
            raise SearchError(f"FFI search not implemented in MASTSearch. Please use TESSSearch.")
        
        # if a quarter/campaign/sector is specified, search only that mission
        '''if quarter is not None:
            mission = ["Kepler"]
        if campaign is not None:
            mission = ["K2"]
        if sector is not None:
            mission = ["TESS"]  '''  
        # Ensure mission is a list
        mission = np.atleast_1d(mission).tolist()
        if pipeline is not None:
            pipeline = np.atleast_1d(pipeline).tolist()
            # If pipeline "TESS" is used, we assume it is SPOC
            pipeline = np.unique(
                [p if p.lower() != "tess" else "SPOC" for p in pipeline]
            )
            
        # Speed up by restricting the MAST query if we don't want FFI image data
        # At MAST, non-FFI Kepler pipeline products are known as "cube" products,
        # and non-FFI TESS pipeline products are listed as "timeseries"
        extra_query_criteria = {}
        filetype_query_criteria = {"lightcurve": "timeseries", "target pixel": "cube"}

        extra_query_criteria["dataproduct_type"] = [filetype_query_criteria[file.lower()]
                                                    for file in filetype
                                                    if(file.lower() in filetype_query_criteria.keys())]

        #from astroquery.mast import Observations
        observations = self._query_mast(
            search_radius=search_radius,
            project=mission,
            provenance_name=pipeline,
            exptime=exptime,
            sequence_number=sequence,
            **extra_query_criteria,
        )
        log.debug(
            f"MAST found {len(observations)} observations. "
            "Now querying MAST for the corresponding data products."
        )
        if len(observations) == 0:
            raise SearchError(f"No data found for target {self.target}.")

        return observations

<<<<<<< HEAD
=======
    #@cached
>>>>>>> bbf82329
    def _query_mast(self, 
        search_radius: Union[float, u.Quantity, None] = None,
        project: Union[str, list[str]] = ["Kepler", "K2", "TESS"],
        provenance_name: Union[str, list[str], None] = None,
        exptime: Union[int, float, tuple, type(None)] = (0,9999),#None,
        sequence_number: Union[int, list[int], None] = None,
        **extra_query_criteria):

        from astroquery.exceptions import NoResultsWarning, ResolverError

        #**extra_query_criteria,):
        # Constructs the appropriate query for mast
        log.debug(f"Searching for {self.target} with {exptime} on project {project}")

        # We pass the following `query_criteria` to MAST regardless of whether
        # we search by position or target name:
        query_criteria = {"project": project, **extra_query_criteria}
        if provenance_name is not None:
            query_criteria["provenance_name"] = provenance_name
        if sequence_number is not None:
            query_criteria["sequence_number"] = sequence_number
        if exptime is not None:
            query_criteria["t_exptime"] = exptime

        if self.exact_target and (search_radius is None):
            log.debug(f"Started querying MAST for observations with exact name {self.exact_target_name}")

            #do an exact name search with target_name= 
            with warnings.catch_warnings():
                warnings.filterwarnings("ignore", category=NoResultsWarning)
                warnings.filterwarnings("ignore", message="t_exptime is continuous")
                obs = Observations.query_criteria(target_name = self.exact_target_name, **query_criteria)
       
            if len(obs) > 0:
                # astroquery does not report distance when querying by `target_name`;
                # we add it here so that the table returned always has this column.
                obs["distance"] = 0.0
                return obs.to_pandas()
        else:
            if search_radius is None:
                search_radius = 0.0001 * u.arcsec
                
            elif not isinstance(search_radius, u.quantity.Quantity):
                log.warning(f'Search radius {search_radius} units not specified, assuming arcsec')
                search_radius = search_radius * u.arcsec

            query_criteria["radius"] = str(search_radius.to(u.deg))

            try:
                log.debug(
                    "Started querying MAST for observations within "
                    f"{search_radius.to(u.arcsec)} arcsec of objectname='{self.target}'."
                    f"Via {self.target_search_string} search string and query_criteria: "
                    f"{query_criteria}"
                )
                with warnings.catch_warnings():
                    warnings.filterwarnings("ignore", category=NoResultsWarning)
                    warnings.filterwarnings("ignore", message="t_exptime is continuous")
                    obs = Observations.query_criteria(objectname = self.target_search_string, **query_criteria)
                obs.sort("distance")
                return obs.to_pandas()
            except ResolverError as exc:
                # MAST failed to resolve the object name to sky coordinates
                raise SearchError(exc) from exc

        return obs.to_pandas()

    def _search_prod(self):
        # Use the search result to get a product list
        products = Observations.get_product_list(Table.from_pandas(self.obs_table))
        return products.to_pandas()

    def _join_tables(self):

        joint_table = pd.merge(
            self.obs_table.reset_index().rename({"index": "obs_index"}, axis="columns"),
            self.prod_table.reset_index().rename(
                {"index": "prod_index"}, axis="columns"
            ),
            on="obs_id",
            how="left",
            suffixes=("_obs", "_prod"),
        ).set_index(["obs_index", "prod_index"])
        
        log.debug(f"MAST found {len(joint_table)} matching data products.")
        return joint_table
   
    @property
    def timeseries(self):
        """return a MASTSearch object with self.table only containing products that are a time-series measurement"""
        #mask = self.table.productFilename.str.endswith("lc.fits")
        # Not sure about the call below. Will exptime already have been handled in the mast search?
        mask = self._filter_product_endswith('lightcurve') 
        return(self._mask(mask))
    
    @property
    def cubedata(self):
        """ return a MASTSearch object with self.table only containing products that are image cubes """
        mask = self._filter_product_endswith('target pixel') 
        
        #return self._cubedata()
        return (self._mask(mask))
    
    
    #def _cubedata(self):
    #    """ passthrough that mission searches can call """
    #    mask = self.table.productFilename.str.endswith("tp.fits")
    #    return(self._mask(mask))


    def limit_results(self, limit: int):
        mask = np.ones(len(self.table), dtype=bool)
        mask[limit:] = False
        return (self._mask(mask)) 
    
    @property    
    def dvreports(self):
        """return a MASTSearch object with self.table only containing products that are data validation pdf files"""
        #mask = self.table.productFilename.str.endswith(".pdf")
        mask = self._filter_product_endswith(filetype='dvreport')
        return(self._mask(mask))
    
    def _sort_by_priority():
        # Basic sort
        raise NotImplementedError("To Do")
    def _add_columns():
        raise NotImplementedError("To Do")
    
    def _add_urls_for_pipeline():
        raise NotImplementedError("To Do")
    
    def _add_kepler_sequence_num(self):
        seq_num = self.table["sequence_number"].values.astype(str)

        # Kepler sequence_number values were not populated at the time of
        # writing this code, so we parse them from the description field.
        mask = ((self.table["project"] == "Kepler") &
                self.table["sequence_number"].isna())
        re_expr = r".*Q(\d+)"
        seq_num[mask] = [re.findall(re_expr, item[0])[0] if re.findall(re_expr, item[0]) else "" for item in self.table.loc[mask,["description"]].str.values]


    def _filter_product_endswith(self, 
                       filetype: str,
                       ):
        mask =  np.zeros(len(self.table), dtype=bool)
        #This is the dictionary of what files end with that correspond to each allowed file type
        ftype_suffix = {
            "lightcurve": ["lc.fits"],
            "target pixel": ["tp.fits", "targ.fits.gz"],
            "dvreport": ["dvr.pdf","dvm.pdf","dvs.pdf"]
        }

        for value in ftype_suffix[filetype]:
            mask |= self.table.productFilename.str.endswith(value)        
        return mask
    
    def _filter(self,
            exptime: Union[str, int, tuple[int], type(None)] = (0,9999),
            project: Union[str, list[str]] = ["Kepler", "K2", "TESS"],
            pipeline: Union[str, list[str]] = ["kepler", "k2", "spoc"],
            filetype: Union[str, list[str]] = ["target pixel", "lightcurve", "dvreport"], #lightcurve, target pixel, report
        ) -> pd.DataFrame:
        # Modify this so that it can choose what types of products to keep
        """Since this will be used by mission specific search we want this to filter:
            Filetype
            ExposureTime/cadence
            Pipe(Provenance)/Project - e.g. (SPOC/TESSSpoc)
            <Segment/Quarter/Sector/Campaign> this will be in mission specific search
            
            """

        self.search_exptime = exptime
        mask = np.zeros(len(self.table), dtype=bool)


        #First filter on filetype
        file_mask = mask.copy()


        #This is the list of allowed filetypes we can interact with
        allowed_ftype = ["lightcurve", "target pixel", "dvreport"]

        filter_ftype =  [file.lower() for file in filetype if file.lower() in allowed_ftype]
         #First filter on filetype
        
        if len(filter_ftype) == 0:
            filter_ftype = allowed_ftype
            log.warning("Invalid filetype filtered. Returning all data.")

        file_mask = mask.copy()
        for ftype in filter_ftype:
            file_mask |= self._filter_product_endswith(ftype)

        #Next Filter on project
        project_mask = mask.copy()
        if not isinstance(project_mask, type(None)):
            for proj in project:
                project_mask |= self.table.project_obs.values == proj
        else:
            project_mask = np.logical_not(project_mask)

        #Next Filter on pipeline (provenance_name in mast table)
        provenance_mask = mask.copy()
        if  not isinstance(pipeline, type(None)):
            for a in np.atleast_1d(pipeline).tolist():
                provenance_mask |=  self.table.provenance_name.str.lower() == a.lower()
        else:
            provenance_mask = np.logical_not(provenance_mask)
            
        # Filter by cadence
        if(not isinstance(exptime, type(None))):
            exptime_mask = self._mask_by_exptime(exptime)
        else:
            exptime_mask = not mask

        '''# If no products are left, return an empty dataframe with the same columns
        if sum(mask) == 0:
            return pd.DataFrame(columns = products.keys())

        products = products[mask]

        products.sort_values(by=["distance", "productFilename"], ignore_index=True)

        return products'''
        # I think this hidden filter function should now just return the mask
        mask = file_mask & project_mask & provenance_mask & exptime_mask
        return mask
    

    # Again, may want to add to self.mask if we go that route. 
    def _mask_by_exptime(self, exptime):
        """Helper function to filter by exposure time.
        Returns a boolean array """
        if isinstance(exptime, (int, float)):
            mask = self.table.t_exptime == exptime
        elif isinstance(exptime, tuple):
            mask = (self.table.t_exptime >= min(exptime) & (self.table.t_exptime <= max(exptime)))
        elif isinstance(exptime, str):
            exptime = exptime.lower()
            if exptime in ["fast"]:
                mask = self.table.t_exptime < 60
            elif exptime in ["short"]:
                mask = (self.table.t_exptime >= 60) & (self.table.t_exptime <= 120)
            elif exptime in ["long", "ffi"]:
                mask = self.table.t_exptime > 120
            elif exptime in ["shortest"]:
                mask = self.table.t_exptime == min(self.table.t_exptime)
            elif exptime in ["longest"]:
                mask = self.table.t_exptime == max(self.table.t_exptime)
            else:
                mask = np.ones(len(self.table.t_exptime), dtype=bool)
                log.debug('invalid string input. No exptime filter applied')
        return mask

    #@cache
    def _download_one(self, row,
                 cloud_only: bool = False, 
                 cache: bool = True,
                 download_dir: str = '.'):
<<<<<<< HEAD
        manifest = Observations.download_products(Table().from_pandas(row.to_frame(name=" ").transpose()),
=======

        """ Helper function that downloads an individual row.  
        This may be more efficient if we are caching, but we can sent a full table
        to download_products to get multiple items.  
        """

        manifest = Observations.download_products(Table().from_pandas(row.to_frame(name=" ").transpose()),

>>>>>>> bbf82329
                                                  download_dir = download_dir,
                                                  cache = cache, 
                                                  cloud_only = cloud_only)
        return manifest[0]
    
    def Download(self,
                 cloud: bool = True,
                 cache: bool = True,
<<<<<<< HEAD
=======
                 cloud_only: bool = False, 
>>>>>>> bbf82329
                 download_dir: str =  "~/."):
        #TODO magic caching
        """ 
            Should this download to the local directory by default or to a hidden cache directory?
            If local - may be more convenient in a world without lightkurve for independant packages 
            since we don't have an assosciated read package
            Cachine more seamless if a user is searching for the same file(s) accross different project
            directories and has a pipeline workflow with input functions
        """
        if(cloud):
            Observations.enable_cloud_dataset()

        manifest = [self._download_one(row, 
                                       cloud_only,
                                       cache,
                                       download_dir) for _,row in self.table.iterrows()]
        return manifest

    def _default_download_dir(self):
        # TODO: again, I can't inport config so hard code it for now
        # return config.get_cache_dir()
        return "~/."

    


    



class TESSSearch(MASTSearch):

    def __init__(self, 
        target: [Union[str, tuple[float], SkyCoord]],   
        obs_table:Optional[pd.DataFrame] = None, 
        prod_table:Optional[pd.DataFrame] = None,
        table:Optional[pd.DataFrame] = None,
        search_radius:Optional[Union[float,u.Quantity]] = None,
        exptime:Optional[Union[str, int, tuple]] = (0,9999),
        pipeline:  Optional[Union[str, list[str]]] = None,
        sector: Optional[int] = None,
        ):
        
        super().__init__(target=target, 
                         mission=["TESS"], 
                         obs_table=obs_table, 
                         prod_table=prod_table, 
                         table=table, 
                         search_radius=search_radius, 
                         exptime=exptime, 
                         pipeline=pipeline, 
                         sequence=sector)
        self._add_ffi_products()
    
    def _add_ffi_products(self):
        #get the ffi info for the targets
        ffi_info = self._get_ffi_info()
        #add the ffi info to the table
        self.table = pd.concat([self.table, ffi_info])
        #sort the table



    # FFIs only available when using TESSSearch. 
    # Use TESS WCS to just return a table of sectors and dates? 
    # Then download_ffi requires a sector and time range?
        
    def _get_ffi_info(self):
        from tesswcs import pointings
        from tesswcs import WCS


        log.debug("Checking tesswcs for TESSCut cutouts")
        tesscut_desc=[]
        tesscut_mission=[]
        tesscut_tmin=[]
        tesscut_tmax=[]
        tesscut_exptime=[]
        tesscut_seqnum=[]

        # Check each sector / camera / ccd for observability
        #Submit a tesswcs PR for to convert table to pandas

        for _,row in pointings.to_pandas().iterrows():
            tess_ra = row['RA']
            tess_dec = row['Dec']
            tess_roll = row['Roll']
            sector = row['Sector'].astype(int)

            AddSector = False
            sector_camera = []
            sector_ccd = []
            for camera in np.arange(1, 5):
                for ccd in np.arange(1, 5):
                    # predict the WCS
                    wcs = WCS.predict(tess_ra, tess_dec, tess_roll , camera=camera, ccd=ccd)
                    # check if the target falls inside the CCD
                    if wcs.footprint_contains(self.SkyCoord):
                        AddSector = True
                        sector_camera = sector_camera.append(camera)
                        sector_ccd = sector_ccd.append(camera)

            if AddSector:
                log.debug(f"Target Observable in Sector {sector}, Camera {sector_camera}, CCD {sector_ccd}")
                tesscut_desc.append(f"TESS FFI Cutout (sector {sector})")
                tesscut_mission.append(f"TESS Sector {sector:02d}")
                tesscut_tmin.append(row['Start']- 2400000.5) # Time(row[5], format="jd").iso)
                tesscut_tmax.append(row['End']- 2400000.5) # Time(row[6], format="jd").iso)
                tesscut_exptime.append(self._sector2ffiexptime(sector))
                tesscut_seqnum.append(sector)

        
        # Build the ffi dataframe from the observability
        n_results = len(tesscut_seqnum)
        ffi_result = pd.DataFrame({"description" : tesscut_desc,
                                          "mission": tesscut_mission,
                                          "target_name" : [self.target_search_string] * n_results,
                                          "targetid" : [self.target_search_string] * n_results,
                                          "t_min" : tesscut_tmin,
                                          "t_max" : tesscut_tmax,
                                          "exptime" : tesscut_exptime,
                                          "productFilename" : ["TESScut"] * n_results,
                                          "provenance_name" : ["TESScut"] * n_results,
                                          "pipeline" : ["TESScut"] * n_results,
                                          "distance" : [0] * n_results,
                                          "sequence_number" : tesscut_seqnum,
                                          "project" : ["TESS"] * n_results,
                                          "obs_collection" : ["TESS"] * n_results})
        
        if len(ffi_result) > 0:
            log.debug(f"Found {n_results} matching cutouts.")
        else:
            log.debug("Found no matching cutouts.")

        return ffi_result
    
    def _sector2ffiexptime(self, sector):
        if sector <27:
            return 1800
        elif ((sector >= 27) &
              (sector <= 55)):
            return 600
        elif sector >= 56:
            return 200
        

    def sort_TESS():
        # base sort + TESS HLSP handling?
        raise NotImplementedError

    def download_ffi():
        raise NotImplementedError

    
    # This was in Christina's PR to search. Is this a way we want to handle HLSPs?
    #def _mask_bad_authors(authors):
    # """Returns a mask to remove authors we don't have readers for."""
    # bad_authors = np.asarray([author not in AUTHOR_LINKS.keys() for author in authors])
    # if bad_authors.any():
    #     log.warn(
    #         f"Authors {np.unique(authors[bad_authors])} have been removed as `lightkurve` does not have a specific reader for these HLSPs.",
    # )
    # return ~bad_authors



    
class KeplerSearch(MASTSearch):
    
    def __init__(self,  
        target: [Union[str, tuple[float], SkyCoord]],   
        obs_table:Optional[pd.DataFrame] = None, 
        prod_table:Optional[pd.DataFrame] = None,
        table:Optional[pd.DataFrame] = None,
        search_radius:Optional[Union[float,u.Quantity]] = None,
        exptime:Optional[Union[str, int, tuple]] = (0,9999),
        pipeline:  Optional[Union[str, list[str]]] = None,
        quarter: Optional[int] = None,
        month: Optional[int] = None):
        
        super().__init__(target=target, 
                         mission=["Kepler"], 
                         obs_table=obs_table, 
                         prod_table=prod_table, 
                         table=table, 
                         search_radius=search_radius, 
                         exptime=exptime, 
                         pipeline=pipeline, 
                         sequence=None)
        self._add_kepler_mission_product()
        self.get_sequence_number()
        self.sortKepler()
        # Can't search mast with quarter/month directly, so filter on that after the fact. 
        self.table = self.table[self._filter_kepler(quarter, month)]
        

    '''
    # Now implemented in base class
    def _fix_times():
        # Fixes Kepler times
        raise NotImplementedError'''

    def _handle_kbonus(self):
        # KBONUS times are masked as they are invalid for the quarter data
        #kbonus_mask = self.table["pipeline"] == "KBONUS-BKG"
        raise NotImplementedError

    def _add_kepler_mission_product(self):
        # Some products are HLSPs and some are mission products
        mission_product = np.zeros(len(self.table), dtype=bool)
        mission_product[self.table["pipeline"] == "Kepler"] = True
        self.table['mission_product'] = mission_product

    @property
    def HLSPs(self):
        """return a MASTSearch object with self.table only containing High Level Science Products"""
        mask = self.table['mission_product'] 
        return(self._mask(~mask))
    
    @property
    def mission_products(self):
        """return a MASTSearch object with self.table only containing Mission Products"""
        mask = self.table['mission_product'] 
        return(self._mask(mask))

    def get_sequence_number(self):
        # Kepler sequence_number values were not populated at the time of
        # writing this code, so we parse them from the description field.

        seq_num = self.table["sequence_number"].values.astype(str)

        mask = ((self.table["project"] == "Kepler") &
                self.table["sequence_number"].isna())
        re_expr = r".*Q(\d+)"
        seq_num[mask] = [re.findall(re_expr, item[0])[0] if re.findall(re_expr, item[0]) else "" for item in joint_table.loc[mask,["description"]].values]
        self.table['sequence_number'] = seq_num

    def _filter_kepler(
            self, 
            quarter: Union[int, list[int]] = None,
            month: Union[int, list[int]]= None,
        ) -> pd.DataFrame:
        import os
        # Filter Kepler product by month/quarter
        # TODO: should this return the mask or replace self.table directly? I'm leaning toward replace directly
        products = self.table

        mask = np.ones(len(products), dtype=bool)

        if sum(mask) == 0:
            return products

        # Identify quarter by the description.
        # This is necessary because the `sequence_number` field was not populated
        # for Kepler prime data at the time of writing this function.
        if quarter is not None:
            quarter_mask = np.zeros(len(products), dtype=bool)
            for q in np.atleast_1d(quarter).tolist():
                quarter_mask += products['description'].str.endswith(f"Q{q}")
            mask &= quarter_mask

        # For Kepler short cadence data the month can be specified
        if month is not None:
            month = np.atleast_1d(month).tolist()
            # Get the short cadence date lookup table.
            table = pd.read_csv(
                os.path.join(PACKAGEDIR, "data", "short_cadence_month_lookup.csv")
            )
            # The following line is needed for systems where the default integer type
            # is int32 (e.g. Windows/Appveyor), the column will then be interpreted
            # as string which makes the test fail.
            table["StartTime"] = table["StartTime"].astype(str)
            # Grab the dates of each of the short cadence files.
            # Make sure every entry has the correct month
            is_shortcadence = mask & products['description'].str.contains("Short")

            for idx in np.where(is_shortcadence)[0]:
                quarter = np.atleast_1d(int(products["description"][idx].split(" - ")[-1].replace("-", "")[1:])).tolist()
                date = products['dataURI'][idx].split("/")[-1].split("-")[1].split("_")[0]
                # Check if the observation date matches the specified Quarter/month from the lookup table
                if date not in table["StartTime"][table['Month'].isin(month) & table['Quarter'].isin(quarter)].values:
                    mask[idx] = False
        return mask
    


    def sortKepler():
        sort_priority = {"Kepler": 1, 
                         "KBONUS-BKG": 2, 
                         }
        df = self.table
        df["sort_order"] = self.table['pipeline'].map(sort_priority).fillna(9)
        df.sort_values(by=["distance", "project", "sort_order", "start_time", "exptime"], ignore_index=True, inplace=True)
        self.table = df




class K2Search(MASTSearch):
    def __init__(self,
        target: [Union[str, tuple[float], SkyCoord]],   
        obs_table:Optional[pd.DataFrame] = None, 
        prod_table:Optional[pd.DataFrame] = None,
        table:Optional[pd.DataFrame] = None,
        search_radius:Optional[Union[float,u.Quantity]] = None,
        exptime:Optional[Union[str, int, tuple]] = (0,9999),
        pipeline:  Optional[Union[str, list[str]]] = None,
        campaign: Optional[int] = None,
        ):
        
        super().__init__(target=target, 
                         mission=["K2"], 
                         obs_table=obs_table, 
                         prod_table=prod_table, 
                         table=table, 
                         search_radius=search_radius, 
                         exptime=exptime, 
                         pipeline=pipeline, 
                         sequence=campaign)
        self._add_K2_mission_product()
        # Can't search mast with quarter/month directly, so filter on that after the fact. 

    def _add_K2_mission_product(self):
        # Some products are HLSPs and some are mission products
        mission_product = np.zeros(len(self.table), dtype=bool)
        mission_product[self.table["pipeline"] == "K2"] = True
        self.table['mission_product'] = mission_product

    def _fix_K2_sequence(self):
        # K2 campaigns 9, 10, and 11 were split into two sections, which are
        # listed separately in the table with suffixes "a" and "b"        
        seq_num = self.table["sequence_number"].values.astype(str)

        mask = self.table["sequence_number"].isin([9, 10, 11])

        for index, row in self.table[mask].iterrows():
            for half, letter in zip([1,2],["a","b"]):
                if f"c{row['sequence_number']}{half}" in row["productFilename"]:
                    seq_num[index] = f"{int(row['sequence_number']):02d}{letter}"

        self.table["mission"] = [f" {proj} - Campaign {seq}" 
                                  for proj, seq in zip(
                                      self.table['mission'].values.astype(str),
                                      seq_num)]



    def parse_split_campaigns():
        raise NotImplementedError
    
    def sortK2(self):
        # No specific preference for K2 HLSPs
        sort_priority = {"K2": 1, 
                         }
        df = self.table
        df["sort_order"] = self.table['pipeline'].map(sort_priority).fillna(9)
        df.sort_values(by=["distance", "project", "sort_order", "start_time", "exptime"], ignore_index=True, inplace=True)
        self.table = df


# Potential HLSP reader class in a different .py file?<|MERGE_RESOLUTION|>--- conflicted
+++ resolved
@@ -111,12 +111,9 @@
             self._target_from_table(table, obs_table, prod_table)
         
         self.table = self._update_table(self.table)
-<<<<<<< HEAD
-
-
-
-=======
->>>>>>> bbf82329
+
+
+
     @cached
     def _target_from_name(self, target):
         self._parse_input(target)  
@@ -374,10 +371,6 @@
         joint_table["cloud_uri"] = cloud_uris
         return joint_table   
     
-<<<<<<< HEAD
-=======
-    #@cached
->>>>>>> bbf82329
     def _search_obs(self, 
         search_radius=None,
         filetype=["lightcurve", "target pixel", "dv"],
@@ -443,10 +436,6 @@
 
         return observations
 
-<<<<<<< HEAD
-=======
-    #@cached
->>>>>>> bbf82329
     def _query_mast(self, 
         search_radius: Union[float, u.Quantity, None] = None,
         project: Union[str, list[str]] = ["Kepler", "K2", "TESS"],
@@ -707,9 +696,6 @@
                  cloud_only: bool = False, 
                  cache: bool = True,
                  download_dir: str = '.'):
-<<<<<<< HEAD
-        manifest = Observations.download_products(Table().from_pandas(row.to_frame(name=" ").transpose()),
-=======
 
         """ Helper function that downloads an individual row.  
         This may be more efficient if we are caching, but we can sent a full table
@@ -718,7 +704,6 @@
 
         manifest = Observations.download_products(Table().from_pandas(row.to_frame(name=" ").transpose()),
 
->>>>>>> bbf82329
                                                   download_dir = download_dir,
                                                   cache = cache, 
                                                   cloud_only = cloud_only)
@@ -727,10 +712,7 @@
     def Download(self,
                  cloud: bool = True,
                  cache: bool = True,
-<<<<<<< HEAD
-=======
                  cloud_only: bool = False, 
->>>>>>> bbf82329
                  download_dir: str =  "~/."):
         #TODO magic caching
         """ 
